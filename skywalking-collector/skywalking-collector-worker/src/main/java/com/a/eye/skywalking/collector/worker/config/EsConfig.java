--- conflicted
+++ resolved
@@ -1,6 +1,4 @@
 package com.a.eye.skywalking.collector.worker.config;
-
-import static com.a.eye.skywalking.collector.worker.config.EsConfig.IndexInitMode.AUTO;
 
 /**
  * @author pengys5
@@ -20,11 +18,7 @@
         public static class Index {
 
             public static class Initialize {
-<<<<<<< HEAD
-                public static IndexInitMode mode = AUTO;
-=======
                 public static IndexInitMode MODE;
->>>>>>> f62110d4
             }
 
             public static class Shards {
