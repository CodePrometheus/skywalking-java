/*
 * Licensed to the Apache Software Foundation (ASF) under one or more
 * contributor license agreements.  See the NOTICE file distributed with
 * this work for additional information regarding copyright ownership.
 * The ASF licenses this file to You under the Apache License, Version 2.0
 * (the "License"); you may not use this file except in compliance with
 * the License.  You may obtain a copy of the License at
 *
 *     http://www.apache.org/licenses/LICENSE-2.0
 *
 * Unless required by applicable law or agreed to in writing, software
 * distributed under the License is distributed on an "AS IS" BASIS,
 * WITHOUT WARRANTIES OR CONDITIONS OF ANY KIND, either express or implied.
 * See the License for the specific language governing permissions and
 * limitations under the License.
 *
 */

package org.apache.skywalking.apm.agent;

<<<<<<< HEAD
=======
import java.lang.instrument.Instrumentation;
import java.security.ProtectionDomain;
import java.util.Collections;
import java.util.List;
import java.util.Map;

>>>>>>> d53f04b7
import net.bytebuddy.ByteBuddy;
import net.bytebuddy.agent.builder.AgentBuilder;
import net.bytebuddy.agent.builder.SWAgentBuilderDefault;
import net.bytebuddy.agent.builder.SWDescriptionStrategy;
import net.bytebuddy.agent.builder.SWNativeMethodStrategy;
import net.bytebuddy.description.NamedElement;
import net.bytebuddy.description.type.TypeDescription;
import net.bytebuddy.dynamic.DynamicType;
import net.bytebuddy.dynamic.scaffold.MethodGraph;
import net.bytebuddy.dynamic.scaffold.TypeValidation;
import org.apache.skywalking.apm.agent.bytebuddy.SWAuxiliaryTypeNamingStrategy;
import net.bytebuddy.implementation.SWImplementationContextFactory;
import net.bytebuddy.matcher.ElementMatcher;
import net.bytebuddy.matcher.ElementMatchers;
import net.bytebuddy.utility.JavaModule;
import org.apache.skywalking.apm.agent.bytebuddy.SWMethodGraphCompilerDelegate;
import org.apache.skywalking.apm.agent.bytebuddy.SWMethodNameTransformer;
import org.apache.skywalking.apm.agent.core.boot.AgentPackageNotFoundException;
import org.apache.skywalking.apm.agent.core.boot.ServiceManager;
import org.apache.skywalking.apm.agent.core.conf.Config;
import org.apache.skywalking.apm.agent.core.conf.SnifferConfigInitializer;
import org.apache.skywalking.apm.agent.core.jvm.LoadedLibraryCollector;
import org.apache.skywalking.apm.agent.core.logging.api.ILog;
import org.apache.skywalking.apm.agent.core.logging.api.LogManager;
import org.apache.skywalking.apm.agent.core.plugin.*;
import org.apache.skywalking.apm.agent.core.plugin.bootstrap.BootstrapInstrumentBoost;
import org.apache.skywalking.apm.agent.core.plugin.interceptor.enhance.DelegateNamingResolver;
import org.apache.skywalking.apm.agent.core.plugin.jdk9module.JDK9ModuleExporter;

<<<<<<< HEAD
import java.lang.instrument.Instrumentation;
import java.security.ProtectionDomain;
import java.util.Collections;
import java.util.List;
import java.util.Map;

import static net.bytebuddy.matcher.ElementMatchers.*;
=======
import static net.bytebuddy.matcher.ElementMatchers.nameContains;
import static net.bytebuddy.matcher.ElementMatchers.nameStartsWith;
import static net.bytebuddy.matcher.ElementMatchers.not;
import static org.apache.skywalking.apm.agent.core.conf.Constants.NAME_TRAIT;
>>>>>>> d53f04b7

/**
 * The main entrance of sky-walking agent, based on javaagent mechanism.
 */
public class SkyWalkingAgent {
    private static ILog LOGGER = LogManager.getLogger(SkyWalkingAgent.class); // 默认 PATTERN

    /**
     * Main entrance. Use byte-buddy transform to enhance all classes, which define in plugins.
     * 静态挂载
     * 1.初始化配置
     * 2.加载插件
     * 3.定制化 agent 行为
     * 4.启动服务
     * 5.注册关闭钩子
     */
    public static void premain(String agentArgs, Instrumentation instrumentation) throws PluginException {
        final PluginFinder pluginFinder;
        try {
            // 1.初始化配置
            // 优先级 agent 参数 > 系统环境遍历 > /config/agent.config
            SnifferConfigInitializer.initializeCoreConfig(agentArgs);
        } catch (Exception e) {
            // try to resolve a new logger, and use the new logger to write the error log here
            // get 出新的 logger， initializeCoreConfig 的日志解析配置可能改变
            LogManager.getLogger(SkyWalkingAgent.class)
                    .error(e, "SkyWalking agent initialized failure. Shutting down.");
            return;
        } finally {
            // refresh logger again after initialization finishes
            LOGGER = LogManager.getLogger(SkyWalkingAgent.class);
        }

        if (!Config.Agent.ENABLE) {
            LOGGER.warn("SkyWalking agent is disabled.");
            return;
        }

        try {
            // 2.加载插件
            pluginFinder = new PluginFinder(new PluginBootstrap().loadPlugins());
        } catch (AgentPackageNotFoundException ape) {
            LOGGER.error(ape, "Locate agent.jar failure. Shutting down.");
            return;
        } catch (Exception e) {
            LOGGER.error(e, "SkyWalking agent initialized failure. Shutting down.");
            return;
        }

<<<<<<< HEAD
        // 3.定制化 agent
        final ByteBuddy byteBuddy = new ByteBuddy().with(TypeValidation.of(Config.Agent.IS_OPEN_DEBUGGING_CLASS));

        // 建造者模式
        // 忽略这些类
        AgentBuilder agentBuilder = new AgentBuilder.Default(byteBuddy).ignore
                (
                        nameStartsWith("net.bytebuddy.")
                                .or(nameStartsWith("org.slf4j."))
                                .or(nameStartsWith("org.groovy."))
                                .or(nameContains("javassist"))
                                .or(nameContains(".asm."))
                                .or(nameContains(".reflectasm."))
                                .or(nameStartsWith("sun.reflect"))
                                .or(allSkyWalkingAgentExcludeToolkit())
                                .or(ElementMatchers.isSynthetic())
                );
=======
        try {
            installClassTransformer(instrumentation, pluginFinder);
        } catch (Exception e) {
            LOGGER.error(e, "Skywalking agent installed class transformer failure.");
        }

        try {
            ServiceManager.INSTANCE.boot();
        } catch (Exception e) {
            LOGGER.error(e, "Skywalking agent boot failure.");
        }

        Runtime.getRuntime()
               .addShutdownHook(new Thread(ServiceManager.INSTANCE::shutdown, "skywalking service shutdown thread"));
    }

    static void installClassTransformer(Instrumentation instrumentation, PluginFinder pluginFinder) throws Exception {
        LOGGER.info("Skywalking agent begin to install transformer ...");

        AgentBuilder agentBuilder = newAgentBuilder().ignore(
            nameStartsWith("net.bytebuddy.")
                .or(nameStartsWith("org.slf4j."))
                .or(nameStartsWith("org.groovy."))
                .or(nameContains("javassist"))
                .or(nameContains(".asm."))
                .or(nameContains(".reflectasm."))
                .or(nameStartsWith("sun.reflect"))
                .or(allSkyWalkingAgentExcludeToolkit())
                .or(ElementMatchers.isSynthetic()));
>>>>>>> d53f04b7

        JDK9ModuleExporter.EdgeClasses edgeClasses = new JDK9ModuleExporter.EdgeClasses();
        try {
            // 将 edgeClasses 注入到 BootstrapInstrumentBoost
            // 将必要的类注入到 BootstrapClassLoader 中
            agentBuilder = BootstrapInstrumentBoost.inject(pluginFinder, instrumentation, agentBuilder, edgeClasses);
        } catch (Exception e) {
            throw new Exception("SkyWalking agent inject bootstrap instrumentation failure. Shutting down.", e);
        }

        try {
            // 打开读边界
            // jdk9 模块化，rt.jar 拆分成许多模块，指定需要的加载，加快启动速度缩小jre大小，走向快速部署和容器化
            // openReadEdge 解决 JDK 模块系统的跨模块类访问
            agentBuilder = JDK9ModuleExporter.openReadEdge(instrumentation, agentBuilder, edgeClasses);
        } catch (Exception e) {
<<<<<<< HEAD
            LOGGER.error(e, "SkyWalking agent open read edge in JDK 9+ failure. Shutting down.");
            return;
        }

        // 根据配置决定是否将修改后的字节码保存一份到磁盘/内存上
        if (Config.Agent.IS_CACHE_ENHANCED_CLASS) {
            try {
                agentBuilder = agentBuilder.with(new CacheableTransformerDecorator(Config.Agent.CLASS_CACHE_MODE));
                LOGGER.info("SkyWalking agent class cache [{}] activated.", Config.Agent.CLASS_CACHE_MODE);
            } catch (Exception e) {
                LOGGER.error(e, "SkyWalking agent can't active class cache.");
            }
=======
            throw new Exception("SkyWalking agent open read edge in JDK 9+ failure. Shutting down.", e);
>>>>>>> d53f04b7
        }

        agentBuilder.type(pluginFinder.buildMatch()) // 指定 ByteBuddy 要拦截的类
                .transform(new Transformer(pluginFinder)) // 拦截后字节码增强落地逻辑执行器、插桩、字节码增强
                .with(AgentBuilder.RedefinitionStrategy.RETRANSFORMATION) // retransformation 保留修改前的内容，如修改方法名$001保留 | redefine 覆盖
                .with(new RedefinitionListener()) // implements AgentBuilder.RedefinitionStrategy.Listener
                .with(new Listener()) // implements AgentBuilder.Listener
                .installOn(instrumentation); // 定制出来的agent安装到 instrumentation

        PluginFinder.pluginInitCompleted();

<<<<<<< HEAD
        try {
            // 组织起所有服务
            ServiceManager.INSTANCE.boot();
        } catch (Exception e) {
            LOGGER.error(e, "Skywalking agent boot failure.");
        }

        // 按优先级倒序关闭
        Runtime.getRuntime()
                .addShutdownHook(new Thread(ServiceManager.INSTANCE::shutdown, "skywalking service shutdown thread"));
=======
        LOGGER.info("Skywalking agent transformer has installed.");
    }

    /**
     * Create a new agent builder through customized {@link ByteBuddy} powered by
     * {@link SWAuxiliaryTypeNamingStrategy} {@link DelegateNamingResolver} {@link SWMethodNameTransformer} and {@link SWImplementationContextFactory}
     */
    private static AgentBuilder newAgentBuilder() {
        final ByteBuddy byteBuddy = new ByteBuddy()
                .with(TypeValidation.of(Config.Agent.IS_OPEN_DEBUGGING_CLASS))
                .with(new SWAuxiliaryTypeNamingStrategy(NAME_TRAIT))
                .with(new SWImplementationContextFactory(NAME_TRAIT))
                .with(new SWMethodGraphCompilerDelegate(MethodGraph.Compiler.DEFAULT));

        return new SWAgentBuilderDefault(byteBuddy, new SWNativeMethodStrategy(NAME_TRAIT))
                .with(new SWDescriptionStrategy(NAME_TRAIT));
>>>>>>> d53f04b7
    }

    private static class Transformer implements AgentBuilder.Transformer {
        private PluginFinder pluginFinder;

        Transformer(PluginFinder pluginFinder) {
            this.pluginFinder = pluginFinder;
        }

        @Override
        public DynamicType.Builder<?> transform(final DynamicType.Builder<?> builder, // 当前拦截到的类的字节码
                                                final TypeDescription typeDescription, // 简单当成了 Class，包含了类的描述信息
                                                final ClassLoader classLoader, // 加载 当前拦截到的类 的类加载器
                                                final JavaModule javaModule, // Java9
                                                final ProtectionDomain protectionDomain) {
            LoadedLibraryCollector.registerURLClassLoader(classLoader);
            List<AbstractClassEnhancePluginDefine> pluginDefines = pluginFinder.find(typeDescription); // 对拦截到的类 生效的所有插件
            if (pluginDefines.size() > 0) {
                DynamicType.Builder<?> newBuilder = builder;
                EnhanceContext context = new EnhanceContext(); // 状态机记录
                for (AbstractClassEnhancePluginDefine define : pluginDefines) {
                    // 核心调用 define，返回一个可能为新的 builder
                    DynamicType.Builder<?> possibleNewBuilder = define.define(
                            typeDescription, newBuilder, classLoader, context);
                    if (possibleNewBuilder != null) {
                        newBuilder = possibleNewBuilder;
                    }
                }
                // 确认已经被修改
                if (context.isEnhanced()) {
                    LOGGER.debug("Finish the prepare stage for {}.", typeDescription.getName());
                }

                return newBuilder; // 被所有可用插件修改完之后的最终字节码
            }

            LOGGER.debug("Matched class {}, but ignore by finding mechanism.", typeDescription.getTypeName());
            return builder; // 没有生效的，返回该类的原生字节码
        }
    }

    private static ElementMatcher.Junction<NamedElement> allSkyWalkingAgentExcludeToolkit() {
        return nameStartsWith("org.apache.skywalking.").and(not(nameStartsWith("org.apache.skywalking.apm.toolkit.")));
    }

    private static class Listener implements AgentBuilder.Listener {
        @Override
        public void onDiscovery(String typeName, ClassLoader classLoader, JavaModule module, boolean loaded) {

        }

        @Override
        public void onTransformation(final TypeDescription typeDescription,
                                     final ClassLoader classLoader,
                                     final JavaModule module,
                                     final boolean loaded,
                                     final DynamicType dynamicType) {
            if (LOGGER.isDebugEnable()) {
                LOGGER.debug("On Transformation class {}.", typeDescription.getName());
            }

            InstrumentDebuggingClass.INSTANCE.log(dynamicType);
        }

        @Override
        public void onIgnored(final TypeDescription typeDescription,
                              final ClassLoader classLoader,
                              final JavaModule module,
                              final boolean loaded) {

        }

        @Override
        public void onError(final String typeName,
                            final ClassLoader classLoader,
                            final JavaModule module,
                            final boolean loaded,
                            final Throwable throwable) {
            LOGGER.error("Enhance class " + typeName + " error.", throwable);
        }

        @Override
        public void onComplete(String typeName, ClassLoader classLoader, JavaModule module, boolean loaded) {
        }
    }

    private static class RedefinitionListener implements AgentBuilder.RedefinitionStrategy.Listener {

        @Override
        public void onBatch(int index, List<Class<?>> batch, List<Class<?>> types) {
            /* do nothing */
        }

        @Override
        public Iterable<? extends List<Class<?>>> onError(int index,
                                                          List<Class<?>> batch,
                                                          Throwable throwable,
                                                          List<Class<?>> types) {
            LOGGER.error(throwable, "index={}, batch={}, types={}", index, batch, types);
            return Collections.emptyList();
        }

        @Override
        public void onComplete(int amount, List<Class<?>> types, Map<List<Class<?>>, Throwable> failures) {
            /* do nothing */
        }
    }
}<|MERGE_RESOLUTION|>--- conflicted
+++ resolved
@@ -18,15 +18,12 @@
 
 package org.apache.skywalking.apm.agent;
 
-<<<<<<< HEAD
-=======
 import java.lang.instrument.Instrumentation;
 import java.security.ProtectionDomain;
 import java.util.Collections;
 import java.util.List;
 import java.util.Map;
 
->>>>>>> d53f04b7
 import net.bytebuddy.ByteBuddy;
 import net.bytebuddy.agent.builder.AgentBuilder;
 import net.bytebuddy.agent.builder.SWAgentBuilderDefault;
@@ -51,25 +48,20 @@
 import org.apache.skywalking.apm.agent.core.jvm.LoadedLibraryCollector;
 import org.apache.skywalking.apm.agent.core.logging.api.ILog;
 import org.apache.skywalking.apm.agent.core.logging.api.LogManager;
-import org.apache.skywalking.apm.agent.core.plugin.*;
+import org.apache.skywalking.apm.agent.core.plugin.AbstractClassEnhancePluginDefine;
+import org.apache.skywalking.apm.agent.core.plugin.EnhanceContext;
+import org.apache.skywalking.apm.agent.core.plugin.InstrumentDebuggingClass;
+import org.apache.skywalking.apm.agent.core.plugin.PluginBootstrap;
+import org.apache.skywalking.apm.agent.core.plugin.PluginException;
+import org.apache.skywalking.apm.agent.core.plugin.PluginFinder;
 import org.apache.skywalking.apm.agent.core.plugin.bootstrap.BootstrapInstrumentBoost;
 import org.apache.skywalking.apm.agent.core.plugin.interceptor.enhance.DelegateNamingResolver;
 import org.apache.skywalking.apm.agent.core.plugin.jdk9module.JDK9ModuleExporter;
 
-<<<<<<< HEAD
-import java.lang.instrument.Instrumentation;
-import java.security.ProtectionDomain;
-import java.util.Collections;
-import java.util.List;
-import java.util.Map;
-
-import static net.bytebuddy.matcher.ElementMatchers.*;
-=======
 import static net.bytebuddy.matcher.ElementMatchers.nameContains;
 import static net.bytebuddy.matcher.ElementMatchers.nameStartsWith;
 import static net.bytebuddy.matcher.ElementMatchers.not;
 import static org.apache.skywalking.apm.agent.core.conf.Constants.NAME_TRAIT;
->>>>>>> d53f04b7
 
 /**
  * The main entrance of sky-walking agent, based on javaagent mechanism.
@@ -119,44 +111,29 @@
             return;
         }
 
-<<<<<<< HEAD
-        // 3.定制化 agent
-        final ByteBuddy byteBuddy = new ByteBuddy().with(TypeValidation.of(Config.Agent.IS_OPEN_DEBUGGING_CLASS));
+        try {
+            installClassTransformer(instrumentation, pluginFinder);
+        } catch (Exception e) {
+            LOGGER.error(e, "Skywalking agent installed class transformer failure.");
+        }
+
+        try {
+            // 组织起所有服务
+            ServiceManager.INSTANCE.boot();
+        } catch (Exception e) {
+            LOGGER.error(e, "Skywalking agent boot failure.");
+        }
+
+        // 按优先级倒序关闭
+        Runtime.getRuntime()
+               .addShutdownHook(new Thread(ServiceManager.INSTANCE::shutdown, "skywalking service shutdown thread"));
+    }
+
+    static void installClassTransformer(Instrumentation instrumentation, PluginFinder pluginFinder) throws Exception {
+        LOGGER.info("Skywalking agent begin to install transformer ...");
 
         // 建造者模式
         // 忽略这些类
-        AgentBuilder agentBuilder = new AgentBuilder.Default(byteBuddy).ignore
-                (
-                        nameStartsWith("net.bytebuddy.")
-                                .or(nameStartsWith("org.slf4j."))
-                                .or(nameStartsWith("org.groovy."))
-                                .or(nameContains("javassist"))
-                                .or(nameContains(".asm."))
-                                .or(nameContains(".reflectasm."))
-                                .or(nameStartsWith("sun.reflect"))
-                                .or(allSkyWalkingAgentExcludeToolkit())
-                                .or(ElementMatchers.isSynthetic())
-                );
-=======
-        try {
-            installClassTransformer(instrumentation, pluginFinder);
-        } catch (Exception e) {
-            LOGGER.error(e, "Skywalking agent installed class transformer failure.");
-        }
-
-        try {
-            ServiceManager.INSTANCE.boot();
-        } catch (Exception e) {
-            LOGGER.error(e, "Skywalking agent boot failure.");
-        }
-
-        Runtime.getRuntime()
-               .addShutdownHook(new Thread(ServiceManager.INSTANCE::shutdown, "skywalking service shutdown thread"));
-    }
-
-    static void installClassTransformer(Instrumentation instrumentation, PluginFinder pluginFinder) throws Exception {
-        LOGGER.info("Skywalking agent begin to install transformer ...");
-
         AgentBuilder agentBuilder = newAgentBuilder().ignore(
             nameStartsWith("net.bytebuddy.")
                 .or(nameStartsWith("org.slf4j."))
@@ -167,7 +144,6 @@
                 .or(nameStartsWith("sun.reflect"))
                 .or(allSkyWalkingAgentExcludeToolkit())
                 .or(ElementMatchers.isSynthetic()));
->>>>>>> d53f04b7
 
         JDK9ModuleExporter.EdgeClasses edgeClasses = new JDK9ModuleExporter.EdgeClasses();
         try {
@@ -184,22 +160,7 @@
             // openReadEdge 解决 JDK 模块系统的跨模块类访问
             agentBuilder = JDK9ModuleExporter.openReadEdge(instrumentation, agentBuilder, edgeClasses);
         } catch (Exception e) {
-<<<<<<< HEAD
-            LOGGER.error(e, "SkyWalking agent open read edge in JDK 9+ failure. Shutting down.");
-            return;
-        }
-
-        // 根据配置决定是否将修改后的字节码保存一份到磁盘/内存上
-        if (Config.Agent.IS_CACHE_ENHANCED_CLASS) {
-            try {
-                agentBuilder = agentBuilder.with(new CacheableTransformerDecorator(Config.Agent.CLASS_CACHE_MODE));
-                LOGGER.info("SkyWalking agent class cache [{}] activated.", Config.Agent.CLASS_CACHE_MODE);
-            } catch (Exception e) {
-                LOGGER.error(e, "SkyWalking agent can't active class cache.");
-            }
-=======
             throw new Exception("SkyWalking agent open read edge in JDK 9+ failure. Shutting down.", e);
->>>>>>> d53f04b7
         }
 
         agentBuilder.type(pluginFinder.buildMatch()) // 指定 ByteBuddy 要拦截的类
@@ -211,22 +172,11 @@
 
         PluginFinder.pluginInitCompleted();
 
-<<<<<<< HEAD
-        try {
-            // 组织起所有服务
-            ServiceManager.INSTANCE.boot();
-        } catch (Exception e) {
-            LOGGER.error(e, "Skywalking agent boot failure.");
-        }
-
-        // 按优先级倒序关闭
-        Runtime.getRuntime()
-                .addShutdownHook(new Thread(ServiceManager.INSTANCE::shutdown, "skywalking service shutdown thread"));
-=======
         LOGGER.info("Skywalking agent transformer has installed.");
     }
 
     /**
+     * 3.定制化 agent
      * Create a new agent builder through customized {@link ByteBuddy} powered by
      * {@link SWAuxiliaryTypeNamingStrategy} {@link DelegateNamingResolver} {@link SWMethodNameTransformer} and {@link SWImplementationContextFactory}
      */
@@ -239,7 +189,6 @@
 
         return new SWAgentBuilderDefault(byteBuddy, new SWNativeMethodStrategy(NAME_TRAIT))
                 .with(new SWDescriptionStrategy(NAME_TRAIT));
->>>>>>> d53f04b7
     }
 
     private static class Transformer implements AgentBuilder.Transformer {
@@ -263,7 +212,7 @@
                 for (AbstractClassEnhancePluginDefine define : pluginDefines) {
                     // 核心调用 define，返回一个可能为新的 builder
                     DynamicType.Builder<?> possibleNewBuilder = define.define(
-                            typeDescription, newBuilder, classLoader, context);
+                        typeDescription, newBuilder, classLoader, context);
                     if (possibleNewBuilder != null) {
                         newBuilder = possibleNewBuilder;
                     }
