--- conflicted
+++ resolved
@@ -18,9 +18,9 @@
 
 package org.apache.skywalking.apm.agent.core.plugin;
 
+import org.apache.skywalking.apm.agent.core.plugin.exception.IllegalPluginDefineException;
 import org.apache.skywalking.apm.agent.core.logging.api.ILog;
 import org.apache.skywalking.apm.agent.core.logging.api.LogManager;
-import org.apache.skywalking.apm.agent.core.plugin.exception.IllegalPluginDefineException;
 
 import java.io.BufferedReader;
 import java.io.IOException;
@@ -60,17 +60,13 @@
                     LOGGER.error(e, "Failed to format plugin({}) define.", pluginDefine);
                 }
             }
-<<<<<<< HEAD
-            // 剔除指定的不需要启动的插件
-            pluginClassList = pluginSelector.select(pluginClassList);
-=======
->>>>>>> d53f04b7
         } finally {
             input.close();
         }
     }
 
     public List<PluginDefine> getPluginClassList() {
+        // 剔除指定的不需要启动的插件
         pluginClassList = pluginSelector.select(pluginClassList);
         return pluginClassList;
     }
