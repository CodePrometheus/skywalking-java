--- conflicted
+++ resolved
@@ -18,6 +18,11 @@
 
 package org.apache.skywalking.apm.agent.core.plugin;
 
+import java.util.ArrayList;
+import java.util.HashMap;
+import java.util.LinkedList;
+import java.util.List;
+import java.util.Map;
 import net.bytebuddy.description.NamedElement;
 import net.bytebuddy.description.type.TypeDescription;
 import net.bytebuddy.matcher.ElementMatcher;
@@ -26,8 +31,6 @@
 import org.apache.skywalking.apm.agent.core.plugin.match.IndirectMatch;
 import org.apache.skywalking.apm.agent.core.plugin.match.NameMatch;
 import org.apache.skywalking.apm.agent.core.plugin.match.ProtectiveShieldMatcher;
-
-import java.util.*;
 
 import static net.bytebuddy.matcher.ElementMatchers.isInterface;
 import static net.bytebuddy.matcher.ElementMatchers.not;
@@ -118,22 +121,15 @@
                 return nameMatchDefine.containsKey(target.getActualName());
             }
         };
-<<<<<<< HEAD
-        judge = judge.and(not(isInterface())); // 不能是接口
-=======
->>>>>>> d53f04b7
         for (AbstractClassEnhancePluginDefine define : signatureMatchDefine) {
             ClassMatch match = define.enhanceClass();
             if (match instanceof IndirectMatch) {
                 judge = judge.or(((IndirectMatch) match).buildJunction()); // 对条件判断用 or 连接起
             }
         }
-<<<<<<< HEAD
+        // Filter out all matchers returns to exclude pure interface types.
+        judge = not(isInterface()).and(judge); // 不能是接口
         // 包装一层 避免抛出异常
-=======
-        // Filter out all matchers returns to exclude pure interface types.
-        judge = not(isInterface()).and(judge);
->>>>>>> d53f04b7
         return new ProtectiveShieldMatcher(judge);
     }
 
