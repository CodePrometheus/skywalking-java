/*
 * Licensed to the Apache Software Foundation (ASF) under one or more
 * contributor license agreements.  See the NOTICE file distributed with
 * this work for additional information regarding copyright ownership.
 * The ASF licenses this file to You under the Apache License, Version 2.0
 * (the "License"); you may not use this file except in compliance with
 * the License.  You may obtain a copy of the License at
 *
 *     http://www.apache.org/licenses/LICENSE-2.0
 *
 * Unless required by applicable law or agreed to in writing, software
 * distributed under the License is distributed on an "AS IS" BASIS,
 * WITHOUT WARRANTIES OR CONDITIONS OF ANY KIND, either express or implied.
 * See the License for the specific language governing permissions and
 * limitations under the License.
 *
 */

package org.apache.skywalking.apm.agent.core.plugin.interceptor.enhance;

import net.bytebuddy.implementation.bind.annotation.AllArguments;
import net.bytebuddy.implementation.bind.annotation.Morph;
import net.bytebuddy.implementation.bind.annotation.Origin;
import net.bytebuddy.implementation.bind.annotation.RuntimeType;
import org.apache.skywalking.apm.agent.core.logging.api.ILog;
import org.apache.skywalking.apm.agent.core.logging.api.LogManager;
<<<<<<< HEAD
import org.apache.skywalking.apm.agent.core.plugin.loader.InterceptorInstanceLoader;

import java.lang.reflect.Method;
=======
import org.apache.skywalking.apm.agent.core.so11y.AgentSo11y;
>>>>>>> d53f04b7

/**
 * The actual byte-buddy's interceptor to intercept class static methods. In this class, it provides a bridge between
 * byte-buddy and sky-walking plugin.
 */
public class StaticMethodsInterWithOverrideArgs {
    private static final ILog LOGGER = LogManager.getLogger(StaticMethodsInterWithOverrideArgs.class);

    private static final String INTERCEPTOR_TYPE = "static";

    private String pluginName;
    /**
     * A class full name, and instanceof {@link StaticMethodsAroundInterceptor} This name should only stay in {@link
     * String}, the real {@link Class} type will trigger classloader failure. If you want to know more, please check on
     * books about Classloader or Classloader appointment mechanism.
     */
    private String staticMethodsAroundInterceptorClassName;

    /**
     * Set the name of {@link StaticMethodsInterWithOverrideArgs#staticMethodsAroundInterceptorClassName}
     *
     * @param pluginName name of interceptor plugin
     * @param staticMethodsAroundInterceptorClassName class full name.
     */
    public StaticMethodsInterWithOverrideArgs(String pluginName, String staticMethodsAroundInterceptorClassName) {
        this.pluginName = pluginName;
        this.staticMethodsAroundInterceptorClassName = staticMethodsAroundInterceptorClassName;
    }

    /**
     * Intercept the target static method.
     * OverrideCallable 允许传入参数
     *
     * @param clazz        target class
     * @param allArguments all method arguments
     * @param method       method description.
     * @param zuper        the origin call ref.
     * @return the return value of target static method.
     * @throws Exception only throw exception because of zuper.call() or unexpected exception in sky-walking ( This is a
     *                   bug, if anything triggers this condition ).
     */
    @RuntimeType
    public Object intercept(@Origin Class<?> clazz, @AllArguments Object[] allArguments, @Origin Method method,
                            @Morph OverrideCallable zuper) throws Throwable {
        StaticMethodsAroundInterceptor interceptor = InterceptorInstanceLoader.load(staticMethodsAroundInterceptorClassName, clazz
                .getClassLoader());

        long interceptorTimeCost = 0L;
        long startTimeOfMethodBeforeInter = System.nanoTime();
        MethodInterceptResult result = new MethodInterceptResult();
        try {
            interceptor.beforeMethod(clazz, method, allArguments, method.getParameterTypes(), result);
        } catch (Throwable t) {
            LOGGER.error(t, "class[{}] before static method[{}] intercept failure", clazz, method.getName());
            AgentSo11y.errorOfPlugin(pluginName, INTERCEPTOR_TYPE);
        }
        interceptorTimeCost += System.nanoTime() - startTimeOfMethodBeforeInter;

        Object ret = null;
        try {
            if (!result.isContinue()) {
                ret = result._ret();
            } else {
                ret = zuper.call(allArguments); // 被修改过的入参来调用原方法
            }
        } catch (Throwable t) {
            long startTimeOfMethodHandleExceptionInter = System.nanoTime();
            try {
                interceptor.handleMethodException(clazz, method, allArguments, method.getParameterTypes(), t);
            } catch (Throwable t2) {
                LOGGER.error(t2, "class[{}] handle static method[{}] exception failure", clazz, method.getName(), t2.getMessage());
                AgentSo11y.errorOfPlugin(pluginName, INTERCEPTOR_TYPE);
            }
            interceptorTimeCost += System.nanoTime() - startTimeOfMethodHandleExceptionInter;
            throw t;
        } finally {
            long startTimeOfMethodAfterInter = System.nanoTime();
            try {
                ret = interceptor.afterMethod(clazz, method, allArguments, method.getParameterTypes(), ret);
            } catch (Throwable t) {
                LOGGER.error(t, "class[{}] after static method[{}] intercept failure:{}", clazz, method.getName(), t.getMessage());
                AgentSo11y.errorOfPlugin(pluginName, INTERCEPTOR_TYPE);
            }
            interceptorTimeCost += System.nanoTime() - startTimeOfMethodAfterInter;
        }
        AgentSo11y.durationOfInterceptor(interceptorTimeCost);

        return ret;
    }
}<|MERGE_RESOLUTION|>--- conflicted
+++ resolved
@@ -18,19 +18,15 @@
 
 package org.apache.skywalking.apm.agent.core.plugin.interceptor.enhance;
 
+import java.lang.reflect.Method;
 import net.bytebuddy.implementation.bind.annotation.AllArguments;
 import net.bytebuddy.implementation.bind.annotation.Morph;
 import net.bytebuddy.implementation.bind.annotation.Origin;
 import net.bytebuddy.implementation.bind.annotation.RuntimeType;
+import org.apache.skywalking.apm.agent.core.plugin.loader.InterceptorInstanceLoader;
 import org.apache.skywalking.apm.agent.core.logging.api.ILog;
 import org.apache.skywalking.apm.agent.core.logging.api.LogManager;
-<<<<<<< HEAD
-import org.apache.skywalking.apm.agent.core.plugin.loader.InterceptorInstanceLoader;
-
-import java.lang.reflect.Method;
-=======
 import org.apache.skywalking.apm.agent.core.so11y.AgentSo11y;
->>>>>>> d53f04b7
 
 /**
  * The actual byte-buddy's interceptor to intercept class static methods. In this class, it provides a bridge between
@@ -76,7 +72,7 @@
     public Object intercept(@Origin Class<?> clazz, @AllArguments Object[] allArguments, @Origin Method method,
                             @Morph OverrideCallable zuper) throws Throwable {
         StaticMethodsAroundInterceptor interceptor = InterceptorInstanceLoader.load(staticMethodsAroundInterceptorClassName, clazz
-                .getClassLoader());
+            .getClassLoader());
 
         long interceptorTimeCost = 0L;
         long startTimeOfMethodBeforeInter = System.nanoTime();
