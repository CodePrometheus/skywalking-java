/*
 * Licensed to the Apache Software Foundation (ASF) under one or more
 * contributor license agreements.  See the NOTICE file distributed with
 * this work for additional information regarding copyright ownership.
 * The ASF licenses this file to You under the Apache License, Version 2.0
 * (the "License"); you may not use this file except in compliance with
 * the License.  You may obtain a copy of the License at
 *
 *     http://www.apache.org/licenses/LICENSE-2.0
 *
 * Unless required by applicable law or agreed to in writing, software
 * distributed under the License is distributed on an "AS IS" BASIS,
 * WITHOUT WARRANTIES OR CONDITIONS OF ANY KIND, either express or implied.
 * See the License for the specific language governing permissions and
 * limitations under the License.
 *
 */

package org.apache.skywalking.apm.agent.core.boot;

import org.apache.skywalking.apm.agent.core.logging.api.ILog;
import org.apache.skywalking.apm.agent.core.logging.api.LogManager;

import java.io.File;
import java.net.MalformedURLException;
import java.net.URISyntaxException;
import java.net.URL;

/**
 * AgentPackagePath is a flag and finder to locate the SkyWalking agent.jar. It gets the absolute path of the agent jar.
 * The path is the required metadata for agent core looking up the plugins and toolkit activations. If the lookup
 * mechanism fails, the agent will exit directly.
 */
public class AgentPackagePath {
    private static final ILog LOGGER = LogManager.getLogger(AgentPackagePath.class);

    private static File AGENT_PACKAGE_PATH;

    public static File getPath() throws AgentPackageNotFoundException {
        if (AGENT_PACKAGE_PATH == null) {
            AGENT_PACKAGE_PATH = findPath();
        }
        return AGENT_PACKAGE_PATH;
    }

    public static boolean isPathFound() {
        return AGENT_PACKAGE_PATH != null;
    }

    /**
     * 定位到 skywalking-agent.jar 所在的绝对路径
     *
     * @return
     * @throws AgentPackageNotFoundException
     */
    private static File findPath() throws AgentPackageNotFoundException {
        String classResourcePath = AgentPackagePath.class.getName().replaceAll("\\.", "/") + ".class";

<<<<<<< HEAD
        // 一般是 AppClassLoader 加载
        URL resource = ClassLoader.getSystemClassLoader().getResource(classResourcePath);
=======
        URL resource = AgentPackagePath.class.getClassLoader().getResource(classResourcePath);
>>>>>>> d53f04b7
        if (resource != null) {
            String urlString = resource.toString();

            LOGGER.debug("The beacon class location is {}.", urlString);

            int insidePathIndex = urlString.indexOf('!');
            boolean isInJar = insidePathIndex > -1;

            if (isInJar) {
                urlString = urlString.substring(urlString.indexOf("file:"), insidePathIndex);
                File agentJarFile = null;
                try {
                    agentJarFile = new File(new URL(urlString).toURI());
                } catch (MalformedURLException | URISyntaxException e) {
                    LOGGER.error(e, "Can not locate agent jar file by url:" + urlString);
                }
                if (agentJarFile.exists()) {
                    return agentJarFile.getParentFile();
                }
            } else {
                int prefixLength = "file:".length();
                String classLocation = urlString.substring(
                        prefixLength, urlString.length() - classResourcePath.length());
                return new File(classLocation);
            }
        }

        LOGGER.error("Can not locate agent jar file.");
        throw new AgentPackageNotFoundException("Can not locate agent jar file.");
    }

}<|MERGE_RESOLUTION|>--- conflicted
+++ resolved
@@ -18,13 +18,12 @@
 
 package org.apache.skywalking.apm.agent.core.boot;
 
-import org.apache.skywalking.apm.agent.core.logging.api.ILog;
-import org.apache.skywalking.apm.agent.core.logging.api.LogManager;
-
 import java.io.File;
 import java.net.MalformedURLException;
 import java.net.URISyntaxException;
 import java.net.URL;
+import org.apache.skywalking.apm.agent.core.logging.api.ILog;
+import org.apache.skywalking.apm.agent.core.logging.api.LogManager;
 
 /**
  * AgentPackagePath is a flag and finder to locate the SkyWalking agent.jar. It gets the absolute path of the agent jar.
@@ -56,12 +55,8 @@
     private static File findPath() throws AgentPackageNotFoundException {
         String classResourcePath = AgentPackagePath.class.getName().replaceAll("\\.", "/") + ".class";
 
-<<<<<<< HEAD
         // 一般是 AppClassLoader 加载
-        URL resource = ClassLoader.getSystemClassLoader().getResource(classResourcePath);
-=======
         URL resource = AgentPackagePath.class.getClassLoader().getResource(classResourcePath);
->>>>>>> d53f04b7
         if (resource != null) {
             String urlString = resource.toString();
 
@@ -84,7 +79,7 @@
             } else {
                 int prefixLength = "file:".length();
                 String classLocation = urlString.substring(
-                        prefixLength, urlString.length() - classResourcePath.length());
+                    prefixLength, urlString.length() - classResourcePath.length());
                 return new File(classLocation);
             }
         }
