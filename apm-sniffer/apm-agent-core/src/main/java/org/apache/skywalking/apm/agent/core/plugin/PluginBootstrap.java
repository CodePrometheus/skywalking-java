--- conflicted
+++ resolved
@@ -18,14 +18,13 @@
 
 package org.apache.skywalking.apm.agent.core.plugin;
 
-import org.apache.skywalking.apm.agent.core.boot.AgentPackageNotFoundException;
-import org.apache.skywalking.apm.agent.core.logging.api.ILog;
-import org.apache.skywalking.apm.agent.core.logging.api.LogManager;
-import org.apache.skywalking.apm.agent.core.plugin.loader.AgentClassLoader;
-
 import java.net.URL;
 import java.util.ArrayList;
 import java.util.List;
+import org.apache.skywalking.apm.agent.core.boot.AgentPackageNotFoundException;
+import org.apache.skywalking.apm.agent.core.plugin.loader.AgentClassLoader;
+import org.apache.skywalking.apm.agent.core.logging.api.ILog;
+import org.apache.skywalking.apm.agent.core.logging.api.LogManager;
 
 /**
  * Plugins finder. Use {@link PluginResourcesResolver} to find all plugins, and ask {@link PluginCfg} to load all plugin
@@ -74,15 +73,9 @@
         for (PluginDefine pluginDefine : pluginClassList) {
             try {
                 LOGGER.debug("loading plugin class {}.", pluginDefine.getDefineClass());
-<<<<<<< HEAD
-                AbstractClassEnhancePluginDefine plugin = (AbstractClassEnhancePluginDefine)
-                        Class.forName(pluginDefine.getDefineClass(), true, AgentClassLoader
-                                .getDefault()).newInstance();
-=======
                 AbstractClassEnhancePluginDefine plugin = (AbstractClassEnhancePluginDefine) Class.forName(pluginDefine.getDefineClass(), true, AgentClassLoader
                     .getDefault()).newInstance();
                 plugin.setPluginName(pluginDefine.getName());
->>>>>>> d53f04b7
                 plugins.add(plugin);
             } catch (Throwable t) {
                 LOGGER.error(t, "load plugin [{}] failure.", pluginDefine.getDefineClass());
